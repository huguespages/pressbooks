--- conflicted
+++ resolved
@@ -26,7 +26,7 @@
 Our web/ebook and [PDF][] exports are all driven by HTML + CSS. XML outputs have
 no styling.
 
-[pdf]: https://pressbooks.com/prince "Note: we use the non-free software PrinceXML for PDF export."
+[pdf]: http://pressbooks.com/prince "Note: we use the non-free software PrinceXML for PDF export."
 
 ## Important!
 
@@ -34,12 +34,12 @@
 * Please use with a **_FRESH_** install of
   [WP **_MULTISITE_**](http://codex.wordpress.org/Glossary#Multisite).
 * If this makes you nervous, please use our free site:
-  [Pressbooks](https://pressbooks.com), or contact us.
+  [Pressbooks](http://pressbooks.com), or contact us.
 
 ## Try pressbooks.com
 
 While Pressbooks is open source, we recommend you try
-[Pressbooks.com](https://pressbooks.com) before deciding whether or not you wish
+[Pressbooks.com](http://pressbooks.com) before deciding whether or not you wish
 to host and maintain your own instance. We can also host and maintain an
 instance for you.
 
@@ -55,11 +55,7 @@
 
 ## Requirements
 
-<<<<<<< HEAD
-Pressbooks works with PHP 7.0 and WordPress 4.9.2. Lower versions are not
-=======
 Pressbooks works with PHP 7.0 and WordPress 4.9.4. Lower versions are not
->>>>>>> 12d75e88
 supported.
 
 ## Disclaimers
@@ -69,4 +65,4 @@
 ## More Details
 
 Visit our [documentation website](https://docs.pressbooks.org) for
-[installation instructions](https://docs.pressbooks.org/installation), etc.+[installation instructions](https://docs.pressbooks.org/installation) etc.