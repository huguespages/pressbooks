--- conflicted
+++ resolved
@@ -44,13 +44,6 @@
 		$is_compatible = false;
 	}
 
-<<<<<<< HEAD
-	// WordPress Version
-	global $pb_minimum_wp;
-	$pb_minimum_wp = '4.9.2';
-
-=======
->>>>>>> 12d75e88
 	$wp_version = get_bloginfo( 'version' );
 	if ( substr_count( $wp_version, '.' ) === 1 ) {
 		// Semantic versioning fail?
