<?php
/**
 * A book is a discrete, collection of text (and other media), that is designed by an author(s) as an internally
 * complete representation of an idea, or set of ideas; emotion or set of emotions; and transmitted to readers in
 * various formats.
 *
 * @author  Pressbooks <code@pressbooks.com>
 * @license GPLv3 (or any later version)
 */

namespace Pressbooks;

use Pressbooks\Modules\Export\Xhtml\Xhtml11;

class Book {

	/**
	 * @var Book
	 */
	protected static $instance;

	/**
	 * @var array
	 */
	protected static $__order = [];

	/**
	 * Array of preview ids
	 *
	 * Note: If you set this property, but also set $_REQUEST['preview'], then $_REQUEST['preview'] will override.
	 * Request format: ?preview[0]=111&preview[1]=222&preview[2]=333...
	 *
	 * @var array
	 */
	static $preview = [];

	/**
	 * @return Book
	 */
	public static function getInstance() {
		if ( null === static::$instance ) {
			static::$instance = new static();
		}
		return static::$instance;
	}

	/**
	 * Unfortunate legacy code of only static methods that, per our own coding standards,
	 * should have been namespaced functions. Calling this constructor is pointless.
	 */
	private function __construct() {
	}

	/**
	 * Prevent the instance from being cloned (which would create a second instance of it)
	 */
	private function __clone() {
	}

	/**
	 * Prevent from being unserialized (which would create a second instance of it)
	 */
	private function __wakeup() {
	}

	/**
	 * Check if the current blog_id is considered a "book"
	 *
	 * @return bool
	 */
	static function isBook() {

		// Currently, the main site is considered a "blog/landing page" whereas everything else is considered a "book".
		// We might improve this in the future.

		$is_book = ( is_main_site() === false );

		return $is_book;
	}

	/**
	 * Returns book information in a useful, string only, format. Data is converted to HTML.
	 *
	 * @param int $id The book ID.
	 *
	 * @return array
	 */
	static function getBookInformation( $id = null ) {

		if ( ! empty( $id ) && is_int( $id ) ) {
			$blog_id = $id;
			switch_to_blog( $blog_id );
		} else {
			global $blog_id;
		}

		// -----------------------------------------------------------------------------
		// Is cached?
		// -----------------------------------------------------------------------------

		$cache_id = "book-inf-$blog_id";
		if ( static::useCache() ) {
			$book_information = wp_cache_get( $cache_id, 'pb' );
			if ( $book_information ) {
				return $book_information;
			}
		}

		// ----------------------------------------------------------------------------
		// Book Information
		// ----------------------------------------------------------------------------

		$book_information = [];
		$meta = new Metadata();
		$meta_post = $meta->getMetaPost();

		if ( $meta_post ) {

			// Contributors
			$contributors = new Contributors();
			foreach ( $contributors->getAll( $meta_post->ID ) as $key => $val ) {
				$book_information[ $key ] = $val;
			};

			// Post Meta
			$expected_array = [ 'pb_keywords_tags', 'pb_additional_subjects', 'pb_bisac_subject' ];
			$expected_the_content = [ 'pb_custom_copyright', 'pb_about_unlimited' ];
			$expected_url = [ 'pb_cover_image' ];
			foreach ( get_post_meta( $meta_post->ID ) as $key => $val ) {

				// Skip anything not prefixed with pb_
				if ( ! preg_match( '/^pb_/', $key ) ) {
					continue;
				}
				// Skip contributor meta (already done, look up)
				if ( $contributors->isValid( $key ) || $contributors->isDeprecated( $key ) ) {
					continue;
				}

				// We only care about strings
				if ( is_array( $val ) ) {
					if ( false !== in_array( $key, $expected_array, true ) ) {
						$val = implode( ', ', $val );
					} else {
						$val = array_values( $val );
						$val = array_pop( $val );
					}
				}

				// Skip empty values
				if ( ! trim( $val ) ) {
					continue;
				}

				if ( false !== in_array( $key, $expected_the_content, true ) ) {
					$val = wptexturize( $val );
					$val = wpautop( $val );
				} else {
					$val = htmlspecialchars( $val, ENT_NOQUOTES | ENT_XHTML, 'UTF-8', false );
				}

				// Normalize URLs
				if ( in_array( $key, $expected_url, true ) ) {
					$val = set_url_scheme( $val );
				}

				// Remove invisible control characters that break XML
				$val = \Pressbooks\Sanitize\remove_control_characters( $val );

				$book_information[ $key ] = $val;
			}
		}

		// Return our best guess if no book information has been entered.
		if ( empty( $book_information ) ) {
			$book_information['pb_title'] = get_bloginfo( 'name' );
			if ( ! function_exists( 'get_user_by' ) ) {
				include( ABSPATH . 'wp-includes/pluggable.php' );
			}
			$author = get_user_by( 'email', get_bloginfo( 'admin_email' ) );
			$book_information['pb_authors'] = isset( $author->display_name ) ? $author->display_name : '';
			$book_information['pb_cover_image'] = \Pressbooks\Image\default_cover_url();
		}

		// -----------------------------------------------------------------------------
		// Cache & Return
		// -----------------------------------------------------------------------------

		if ( static::useCache() ) {
			wp_cache_set( $cache_id, $book_information, 'pb', DAY_IN_SECONDS );
		}

		if ( ! empty( $id ) && is_int( $id ) ) {
			restore_current_blog();
		}

		return $book_information;
	}


	/**
	 * Returns an array representing the entire structure of a book, in correct order,
	 * with a minimum amount of fields. Data is raw and must be post-processed.
	 *
	 * @see bottom of this file for more info
	 *
	 * @param int $id
	 *
	 * @return array
	 */
	static function getBookStructure( $id = null ) {

		if ( ! empty( $id ) && is_int( $id ) ) {
			$blog_id = $id;
			switch_to_blog( $id );
		} else {
			global $blog_id;
		}

		// -----------------------------------------------------------------------------
		// Is cached?
		// -----------------------------------------------------------------------------

		$cache_id = "book-str-$blog_id";
		if ( static::useCache() ) {
			$book_structure = wp_cache_get( $cache_id, 'pb' );
			if ( $book_structure ) {
				return $book_structure;
			}
		}

		// -----------------------------------------------------------------------------
		// Query our custom post types, keep minimal data in $book_structure
		// -----------------------------------------------------------------------------

		$post_ids_to_export = static::getPostsIdsToExport();

		$custom_types = [
			'front-matter',
			'part',
			'chapter',
			'back-matter',
		];

		$book_structure = [];
		foreach ( $custom_types as $type ) {
			$book_structure[ $type ] = [];
		}

		$q = new \WP_Query();
		$results = $q->query(
			[
				'post_type' => $custom_types,
				'posts_per_page' => -1, // @codingStandardsIgnoreLine
				'post_status' => 'any',
				'orderby' => 'menu_order',
				'order' => 'ASC',
				'no_found_rows' => true,
				'cache_results' => true,
			]
		);

		/** @var \WP_Post $post */
		foreach ( $results as $post ) {
			// Fix empty slugs
			$post_name = empty( trim( $post->post_name ) ) ? uniqid( 'slug-' ) : $post->post_name;

			$book_structure[ $post->post_type ][] = [
				'ID' => $post->ID,
				'post_title' => $post->post_title,
				'post_name' => $post_name,
				'post_author' => (int) $post->post_author,
				'comment_count' => (int) $post->comment_count,
				'menu_order' => $post->menu_order,
				'post_status' => $post->post_status,
				'post_parent' => $post->post_parent,
				'export' => ( isset( $post_ids_to_export[ $post->ID ] ) && 'on' === $post_ids_to_export[ $post->ID ] ) ? true : false,
				'has_post_content' => ! empty( trim( $post->post_content ) ),
				'word_count' => \Pressbooks\Utility\word_count( $post->post_content ),
			];
		}

		// -----------------------------------------------------------------------------
		// Add Chapters to Parts
		// -----------------------------------------------------------------------------

		foreach ( $book_structure['part'] as $i => $part ) {
			// There's no `pb_export` for parts. We instead have `pb_part_invisible` and it doesn't mean the same thing. Force to true.
			$book_structure['part'][ $i ]['export'] = true;
			$book_structure['part'][ $i ]['chapters'] = [];
		}

		foreach ( $book_structure['chapter'] as $i => $chapter ) {
			foreach ( $book_structure['part'] as $j => $part ) {
				if ( $part['ID'] === $chapter['post_parent'] ) {
					$book_structure['part'][ $j ]['chapters'][] = $chapter;
					unset( $book_structure['chapter'][ $i ] );
					continue 2;
				}
			}
		}

		/* Track unexpected orphans, unset() chapter from $book_structure and $types */

		if ( count( $book_structure['chapter'] ) ) {
			$book_structure['__orphans'] = $book_structure['chapter'];
		}

		unset( $book_structure['chapter'] );
		$custom_types = array_diff( $custom_types, [ 'chapter' ] );

		// -----------------------------------------------------------------------------
		// Create __order arrays, remove post_parent
		// -----------------------------------------------------------------------------

		$book_structure['__order'] = [];
		foreach ( $custom_types as $type ) {
			foreach ( $book_structure[ $type ] as $i => $struct ) {
				unset( $book_structure[ $type ][ $i ]['post_parent'] );
				if ( 'part' !== $type ) {
					$book_structure['__order'][ $struct['ID'] ] = [
						'export' => $struct['export'],
						'post_status' => $struct['post_status'],
						'post_name' => $struct['post_name'],
						'post_type' => $type,
					];
				} else {
					if ( $struct['has_post_content'] && get_post_meta( $struct['ID'], 'pb_part_invisible', true ) !== 'on' ) {
						$book_structure['__order'][ $struct['ID'] ] = [
							'export' => $struct['export'],
							'post_status' => $struct['post_status'],
							'post_name' => $struct['post_name'],
							'post_type' => 'part',
						];
					}
					foreach ( $struct['chapters'] as $j => $chapter ) {
						unset( $book_structure[ $type ][ $i ]['chapters'][ $j ]['post_parent'] );
						if ( $struct['has_post_content'] && get_post_meta( $struct['ID'], 'pb_part_invisible', true ) !== 'on' ) {
							$book_structure['__order'][ $struct['ID'] ] = [
								'export' => $struct['export'],
								'post_status' => $struct['post_status'],
								'post_name' => $struct['post_name'],
								'post_type' => 'part',
							];
						}
						$book_structure['__order'][ $chapter['ID'] ] = [
							'export' => $chapter['export'],
							'post_status' => $chapter['post_status'],
							'post_name' => $chapter['post_name'],
							'post_type' => 'chapter',
						];
					}
				}
			}
		}
		static::$__order = $book_structure['__order'];

		// -----------------------------------------------------------------------------
		// Cache & Return
		// -----------------------------------------------------------------------------

		if ( static::useCache() ) {
			wp_cache_set( $cache_id, $book_structure, 'pb', DAY_IN_SECONDS );
		}

		if ( ! empty( $id ) && is_int( $id ) ) {
			restore_current_blog();
		}

		return $book_structure;
	}


	/**
	 * Returns an array representing the entire structure of a book, in correct order,
	 * with a maximum amount of fields. Data is raw and must be post-processed.
	 *
	 * @see bottom of this file for more info
	 * @return array
	 */
	static function getBookContents() {

		global $blog_id;

		// -----------------------------------------------------------------------------
		// Is cached?
		// -----------------------------------------------------------------------------

		$cache_id = "book-cnt-$blog_id";
		if ( static::useCache() ) {
			$book_contents = wp_cache_get( $cache_id, 'pb' );
			if ( $book_contents ) {
				return $book_contents;
			}
		}

		// -----------------------------------------------------------------------------
		// Using + to merge arrays...
		// Precedence when using the + operator to merge arrays is from left to right
		// -----------------------------------------------------------------------------

		$book_contents = static::getBookStructure();

		foreach ( $book_contents as $type => $struct ) {

			if ( preg_match( '/^__/', $type ) ) {
				continue; // Skip __magic keys
			}

			if ( 'part' === $type ) {
				foreach ( $struct as $i => $part ) {
					$book_contents[ $type ][ $i ] = $part + get_post( $part['ID'], ARRAY_A );
					foreach ( $part['chapters'] as $j => $chapter ) {
						$book_contents[ $type ][ $i ]['chapters'][ $j ] = $chapter + get_post( $chapter['ID'], ARRAY_A );
					}
				}
			} else {
				foreach ( $struct as $i => $val ) {
					$book_contents[ $type ][ $i ] = $val + get_post( $val['ID'], ARRAY_A );
				}
			}
		}

		// -----------------------------------------------------------------------------
		// Cache & Return
		// -----------------------------------------------------------------------------

		if ( static::useCache() ) {
			wp_cache_set( $cache_id, $book_contents, 'pb', DAY_IN_SECONDS );
		}

		return $book_contents;
	}

	/**
	 * @param bool $selected_for_export (optional)
	 *
	 * @return int
	 */
	static function wordCount( $selected_for_export = false ) {
		$wc = 0;
		$wc_selected_for_export = 0;
		foreach ( static::getBookStructure() as $key => $section ) {
			if ( $key === 'front-matter' || $key === 'back-matter' ) {
				foreach ( $section as $val ) {
					$wc += $val['word_count'];
					if ( $val['export'] ) {
						$wc_selected_for_export += $val['word_count'];
					}
				}
			}
			if ( $key === 'part' ) {
				foreach ( $section as $part ) {
					foreach ( $part['chapters'] as $val ) {
						$wc += $val['word_count'];
						if ( $val['export'] ) {
							$wc_selected_for_export += $val['word_count'];
						}
					}
				}
			}
		}

		return $selected_for_export ? $wc_selected_for_export : $wc;
	}


	/**
	 *
	 */
	static function ajaxWordCount() {
		if ( check_ajax_referer( 'pb-update-word-count-for-export' ) ) {
			echo \Pressbooks\Book::wordCount( true );
			wp_die();
		}
	}


	/**
	 * Delete the Book Object cache(s)
	 */
	static function deleteBookObjectCache() {

		global $blog_id;

		// Book Object
		wp_cache_delete( "book-inf-$blog_id", 'pb' ); // Delete the cached value for getBookInfo()
		wp_cache_delete( "book-str-$blog_id", 'pb' ); // Delete the cached value for getBookStructure()
		wp_cache_delete( "book-cnt-$blog_id", 'pb' ); // Delete the cached value for getBookContents()
		static::$preview = [];
		static::$__order = [];

		// User Catalog
		( new Catalog() )->deleteCacheByBookId( $blog_id );

		// Output buffers
		delete_transient( Xhtml11::TRANSIENT );

		/**
		 * @since 5.0.0
		 *
		 * @param int $blog_id
		 */
		do_action( 'pb_cache_delete', $blog_id );
		set_transient( 'pb_cache_deleted', time(), DAY_IN_SECONDS );
	}

	/**
	 * Returns an array of subsections in front matter, back matter, or chapters.
	 *
	 * @param $id
	 *
	 * @return array|false
	 */
	static function getSubsections( $id ) {
		$parent = get_post( $id );
		if ( empty( $parent ) ) {
			return false;
		}
		if ( stripos( $parent->post_content, '<h1' ) === false ) {
			return false;
		}

		$type = $parent->post_type;
		$content = $parent->post_content;
		$output = [];
		$s = 1;

<<<<<<< HEAD
		$content = wptexturize( $parent->post_content );

		if ( stripos( $content, '<h1' ) === false ) {
			return false;
		}

=======
>>>>>>> b064a951
		$doc = new HtmlParser( true ); // Because we are not saving, use internal parser to speed up load time
		$dom = $doc->loadHTML( strip_tags( $content, '<h1>' ) ); // Strip everything except h1 to speed up load time
		$sections = $dom->getElementsByTagName( 'h1' );
		foreach ( $sections as $section ) {
			/** @var $section \DOMElement */
			$output[ $type . '-' . $id . '-section-' . $s ] = $section->textContent;
			$s++;
		}

		if ( empty( $output ) ) {
			return false;
		}

		return $output;
	}

	/**
	 * Returns chapter, front or back matter content with section ID and classes added.
	 *
	 * @param string $content
	 * @param int $id
	 *
	 * @return string|false
	 */
	static function tagSubsections( $content, $id ) {
		$parent = get_post( $id );
		if ( empty( $parent ) ) {
			return false;
		}
<<<<<<< HEAD
		$type = $parent->post_type;

		// Fix unusual HTML that tends to break our DOM transform (issues/228)
		$content = str_ireplace( [ '<b></b>', '<i></i>', '<strong></strong>', '<em></em>' ], '', $content );

=======
>>>>>>> b064a951
		if ( stripos( $content, '<h1' ) === false ) {
			return false;
		}

<<<<<<< HEAD
		$doc = new HTML5( [ 'disable_html_ns' => true ] ); // Disable default namespace for \DOMXPath compatibility
=======
		$type = $parent->post_type;
		$s = 1;

		$doc = new HtmlParser();
>>>>>>> b064a951
		$dom = $doc->loadHTML( $content );
		$sections = $dom->getElementsByTagName( 'h1' );
		foreach ( $sections as $section ) {
			/** @var $section \DOMElement */
			$section->setAttribute( 'id', $type . '-' . $id . '-section-' . $s++ );
			$section->setAttribute( 'class', 'section-header' );
		}

		return $doc->saveHTML( $dom );
	}

	/**
	 * WP_Ajax hook. Updates a post's privacy setting (whether the post is published or privately published)
	 */
	static function updateGlobalPrivacyOptions() {
		if ( check_ajax_referer( 'pb-organize-book-privacy' ) ) {
			$blog_public = absint( $_POST['blog_public'] );

			if ( current_user_can( 'manage_options' ) ) {
				update_option( 'blog_public', $blog_public );
			}
		}
	}

	/**
	 * Fetch next, previous or first post
	 *
	 * @param string $what prev, next or first
	 * @param bool $return_post_id (optional)
	 * @param bool $admin_mode (optional)
	 *
	 * @return mixed URL of requested post, or Post ID if $return_post_id is set to true
	 */
	static function get( $what = 'next', $return_post_id = false, $admin_mode = false ) {

		if ( 'first' === $what ) {
			return static::getFirst( $return_post_id, $admin_mode );
		}

		global $blog_id;

		global $post;

		$current_post_id = $post->ID;
		$book_structure = static::getBookStructure();
		$order = $book_structure['__order'];
		$pos = array_keys( $order );

		$what = ( 'next' === $what ? 'next' : 'prev' );

		// Move internal pointer to correct position
		reset( $pos );
		while ( $find_me = current( $pos ) ) {
			if ( (int) $find_me === (int) $current_post_id ) {
				break;
			} else {
				next( $pos );
			}
		}

		// Get next/previous
		$what( $pos );
		while ( $post_id = current( $pos ) ) {
			if ( $admin_mode ) {
				if ( current_user_can( 'edit_post', $post_id ) ) {
					break;
				} else {
					$what( $pos );
				}
			} else {
				if ( in_array( $order[ $post_id ]['post_status'], [ 'publish', 'web-only' ], true ) ) {
					break;
				} elseif ( current_user_can_for_blog( $blog_id, 'read_private_posts' ) ) {
					break;
				} elseif ( get_option( 'permissive_private_content' ) && current_user_can_for_blog( $blog_id, 'read' ) ) {
					break;
				} else {
					$what( $pos );
				}
			}
		}

		if ( $return_post_id ) {
			return (int) $post_id;
		} else {
			return ( empty( $post_id ) ) ? '/' : get_permalink( $post_id );
		}
	}


	/**
	 * Select the very first post in a book. May be a chapter or a front matter post
	 *
	 * @param bool $return_post_id (optional)
	 * @param bool $admin_mode (optional)
	 *
	 * @return mixed URL of first post, or Post ID if $return_post_id is set to true
	 */
	static function getFirst( $return_post_id = false, $admin_mode = false ) {

		global $blog_id;

		$book_structure = static::getBookStructure();
		$order = $book_structure['__order'];
		$pos = array_keys( $order );

		reset( $pos );
		while ( $first_id = current( $pos ) ) {
			if ( $admin_mode ) {
				if ( current_user_can( 'edit_post', $first_id ) ) {
					break;
				} else {
					next( $pos );
				}
			} else {
				if ( in_array( $order[ $first_id ]['post_status'], [ 'publish', 'web-only' ], true ) ) {
					break;
				} elseif ( current_user_can_for_blog( $blog_id, 'read_private_posts' ) ) {
					break;
				} elseif ( get_option( 'permissive_private_content' ) && current_user_can_for_blog( $blog_id, 'read' ) ) {
					break;
				} else {
					next( $pos );
				}
			}
		}

		if ( $return_post_id ) {
			return (int) $first_id;
		} else {
			return ( empty( $first_id ) ) ? '/' : get_permalink( $first_id );
		}

	}

	/**
	 * @since 5.2.0
	 *
	 * @param $post_id
	 * @param string $type_of (optional) webbook, exports
	 *
	 * @return int
	 */
	static function getChapterNumber( $post_id, $type_of = 'webbook' ) {

		if ( empty( static::$__order ) ) {
			self::$__order = static::getBookStructure()['__order'];
		}
		$lookup = static::$__order;

		if ( $type_of === 'webbook' ) {
			$post_statii = [ 'web-only', 'publish' ];
		} else {
			$post_statii = [ 'private', 'publish' ];
		}

		// Sometimes the chapter number is zero, these are the reasons:
		if (
			empty( get_option( 'pressbooks_theme_options_global', [] )['chapter_numbers'] ) ||
			empty( $lookup[ $post_id ] ) ||
			$lookup[ $post_id ]['post_type'] !== 'chapter' ||
			! in_array( $lookup[ $post_id ]['post_status'], $post_statii, true )
		) {
			return 0;
		}

		// Calculate chapter number
		$i = 0;
		$type = 'standard';
		$found = array_merge( [ 'ID' => $post_id ], $lookup[ $post_id ] ); // @codingStandardsIgnoreLine
		foreach ( $lookup as $post_id => $val ) {
			if (
				$val['post_type'] !== 'chapter' ||
				! in_array( $val['post_status'], $post_statii, true )
			) {
				continue; // Skip
			}
			$type = \Pressbooks\Taxonomy::init()->getChapterType( $post_id );
			if ( 'numberless' !== $type ) {
				++$i; // Increase real chapter number
			}
			if ( $post_id === $found['ID'] ) {
				break;
			}
		}

		return ( $type === 'numberless' ) ? 0 : $i;
	}


	/**
	 * Ensures this chapter/part/front matter has a "menu_order" when it is saved
	 *
	 * @param integer $pid Post ID
	 * @param \WP_Post $post Post
	 *
	 * @return bool
	 */
	static function consolidatePost( $pid, $post ) {

		if ( false === Book::isBook() || wp_is_post_revision( $pid ) || 'auto-draft' === get_post_status( $pid ) ) {
			return false;
		}

		/** @var $wpdb \wpdb */
		global $wpdb;
		$success = true;

		// if this is a new post, set its order
		if ( empty( $post->menu_order ) ) {
			if ( 'chapter' === $post->post_type ) {
				$new = $wpdb->get_var(
					$wpdb->prepare(
						"SELECT max({$wpdb->posts}.menu_order) + 1
						FROM {$wpdb->posts}
						WHERE {$wpdb->posts}.post_type = %s
						AND NOT {$wpdb->posts}.post_status = 'trash'
						AND {$wpdb->posts}.post_parent = %s ",
						$post->post_type,
						$post->post_parent
					)
				);
			} else {
				$new = $wpdb->get_var(
					$wpdb->prepare(
						"SELECT max({$wpdb->posts}.menu_order) + 1
						FROM {$wpdb->posts}
						WHERE {$wpdb->posts}.post_type = %s
						AND NOT {$wpdb->posts}.post_status = 'trash' ",
						$post->post_type
					)
				);
			}

			if ( empty( $new ) ) {
				$new = 1;
			} else {
				$new = absint( $new );
			}

			$success = $wpdb->query(
				$wpdb->prepare(
					"UPDATE {$wpdb->posts}
					SET {$wpdb->posts}.menu_order = %d
					WHERE {$wpdb->posts}.ID = %d ",
					$new,
					$post->ID
				)
			);
			clean_post_cache( $post );

		}

		return $success ? true : false;
	}


	/**
	 * Put a Part/Chapter/Front Matter/Back Matter in the trash
	 *
	 * @param int $pid
	 *
	 * @return bool
	 */
	static function deletePost( $pid ) {

		if ( false === Book::isBook() || wp_is_post_revision( $pid ) || 'auto-draft' === get_post_status( $pid ) ) {
			return false;
		}

		/** @var $wpdb \wpdb */
		global $wpdb;

		// remove chapter/part/front matter
		// decrement order of everything with a higher order, and if chapter, only within that part

		$post_to_delete = get_post( $pid );
		$order = $post_to_delete->menu_order;
		$type = $post_to_delete->post_type;
		$parent = $post_to_delete->post_parent;

		if ( 'chapter' === $type ) {
			$success = $wpdb->query(
				$wpdb->prepare(
					"UPDATE {$wpdb->posts} SET menu_order = menu_order - 1 WHERE menu_order > %d AND post_type = %s AND post_parent = %d ",
					$order,
					$type,
					$parent
				)
			);
		} else {
			$success = $wpdb->query(
				$wpdb->prepare(
					"UPDATE {$wpdb->posts} SET menu_order = menu_order - 1 WHERE menu_order > %d AND post_type = %s ",
					$order,
					$type
				)
			);
		}

		clean_post_cache( $post_to_delete );

		if ( 'part' === $type ) {

			// We're setting two things here - the new post_parent (to the first part)
			// And the new menu order for the chapters that were in the part being deleted.

			$new_parent_id = $wpdb->get_var(
				$wpdb->prepare(
					"SELECT ID FROM {$wpdb->posts} WHERE post_type = 'part' AND post_status = 'publish' AND NOT ID = %d ORDER BY menu_order LIMIT 1 ",
					$pid
				)
			);

			if ( $new_parent_id ) {
				$existing_numposts = $wpdb->get_var(
					$wpdb->prepare(
						"SELECT COUNT(1) AS numposts FROM {$wpdb->posts} WHERE post_type = 'chapter' AND post_parent = %d ",
						$new_parent_id
					)
				);
				$success = $wpdb->query(
					$wpdb->prepare(
						"UPDATE {$wpdb->posts} SET post_parent = %d, menu_order = menu_order + %d WHERE post_parent = %d AND post_type = 'chapter' ",
						$new_parent_id,
						$existing_numposts,
						$pid
					)
				);
			} else {
				$success = $wpdb->query(
					$wpdb->prepare(
						"UPDATE {$wpdb->posts} SET post_status = 'trash' WHERE post_parent = %d AND post_type = 'chapter' ",
						$pid
					)
				);
			}

			wp_cache_flush();
		}

		static::deleteBookObjectCache();

		return $success ? true : false;
	}

	/**
	 * Fetch all pb_export meta values for this book
	 *
	 * @return array
	 */
	static protected function getPostsIdsToExport() {

		$post_ids_to_export = [];

		if ( ! empty( $_REQUEST['preview'] ) ) {
			static::$preview = $_REQUEST['preview'];
		}

		if ( ! empty( static::$preview ) ) {
			// Preview mode
			$preview = is_array( static::$preview ) ? static::$preview : (array) static::$preview;
			foreach ( $preview as $id ) {
				$post_ids_to_export[ (int) $id ] = 'on';
			}
		} else {
			// Export mode
			global $wpdb;
			$results = $wpdb->get_results(
				$wpdb->prepare(
					"SELECT ID FROM {$wpdb->posts} WHERE post_status IN (%s, %s) AND post_type IN (%s, %s, %s, %s, %s)",
					[ 'private', 'publish', 'front-matter', 'part', 'chapter', 'back-matter', 'glossary' ]
				), ARRAY_A
			);
			foreach ( $results as $val ) {
				$post_ids_to_export[ $val['ID'] ] = 'on';
			}
		}

		return $post_ids_to_export;
	}

	/**
	 * Use cache?
	 *
	 * @return bool
	 */
	static protected function useCache() {

		if ( ! empty( static::$preview ) ) {
			return false;
		}

		if ( ! empty( $_REQUEST['preview'] ) ) {
			return false;
		}

		return true;
	}

}

/* --------------------------------------------------------------------------------------------------------------------

getBookStructure() and getBookContents() will return a multidimensional array or an (air quotes) "book object" that
contains everything Pressbooks considers a book. This book object is returned in the correct order so that, with
straightforward foreach() loops, a programmer or template designer can render a book however they see fit.

 * getBookStructure() returns a minimal subset of get_post( $post->ID, ARRAY_A ) plus our own custom key/values
 * getBookContents() returns the entirety of get_post( $post->ID, ARRAY_A ) plus our own custom key/values

getBookStructure() and getBookContents() will cache results using wp_cache_* functions. If you change the book, make
sure to call static::deleteBookObjectCache() for a sane user experience.

The book object looks something like this:

	$book_structure = [
		'front-matter' => [
			0 => [
				'export' => true,
				'has_post_content' => true,
				'word_count' => 999,
				// key/values from: get_post( $post->ID, ARRAY_A ),
			],
			1 => [
				'export' => false,
				'has_post_content' => true,
				'word_count' => 999,
				// key/values from: get_post( $post->ID, ARRAY_A ),
			],
			// ...
		],
		'part' => [
			0 => [
				'export' => true,
				'has_post_content' => true,
				'word_count' => 999,
				// key/values from: get_post( $post->ID, ARRAY_A ),
				'chapters' => [
					0 => [
						'export' => true,
						'has_post_content' => true,
						'word_count' => 999,
						// key/values from: get_post( $post->ID, ARRAY_A ),
					],
					1 => [
						'export' => false,
						'has_post_content' => true,
						'word_count' => 999,
						// key/values from: get_post( $post->ID, ARRAY_A ),
					],
					// ...
				],
			],
			1 => [
				'export' => true,
				'has_post_content' => true,
				'word_count' => 999,
				// key/values from: get_post( $post->ID, ARRAY_A ),
				'chapters' => [
					0 => [
						'export' => true,
						'has_post_content' => true,
						'word_count' => 999,
						// key/values from: get_post( $post->ID, ARRAY_A ),
					],
					1 => [
						'export' => false,
						'has_post_content' => true,
						'word_count' => 999,
						// key/values from: get_post( $post->ID, ARRAY_A ),
					],
				],
				// ...
			],
			// ...
		],
		'back-matter' => [
			0 => [
				'export' => true,
				'has_post_content' => true,
				'word_count' => 999,
				// key/values from: get_post( $post->ID, ARRAY_A ),
			],
			1 => [
				'export' => false,
				'has_post_content' => true,
				'word_count' => 999,
				// key/values from: get_post( $post->ID, ARRAY_A ),
			],
			// ...
		],
		'__order' => [
			$post->ID => [
				'export' => true,
				'post_status' => 'publish',
				'post_name' => 'introduction',
				'post_type' => 'front-matter',
			],
			$post->ID => [
				'export' => false,
				'post_status' => 'publish',
				'post_name' => 'chapter-1',
				'post_type' => 'chapter',
			],
			// ...
		],
	];

*/<|MERGE_RESOLUTION|>--- conflicted
+++ resolved
@@ -526,15 +526,6 @@
 		$output = [];
 		$s = 1;
 
-<<<<<<< HEAD
-		$content = wptexturize( $parent->post_content );
-
-		if ( stripos( $content, '<h1' ) === false ) {
-			return false;
-		}
-
-=======
->>>>>>> b064a951
 		$doc = new HtmlParser( true ); // Because we are not saving, use internal parser to speed up load time
 		$dom = $doc->loadHTML( strip_tags( $content, '<h1>' ) ); // Strip everything except h1 to speed up load time
 		$sections = $dom->getElementsByTagName( 'h1' );
@@ -564,26 +555,14 @@
 		if ( empty( $parent ) ) {
 			return false;
 		}
-<<<<<<< HEAD
-		$type = $parent->post_type;
-
-		// Fix unusual HTML that tends to break our DOM transform (issues/228)
-		$content = str_ireplace( [ '<b></b>', '<i></i>', '<strong></strong>', '<em></em>' ], '', $content );
-
-=======
->>>>>>> b064a951
 		if ( stripos( $content, '<h1' ) === false ) {
 			return false;
 		}
 
-<<<<<<< HEAD
-		$doc = new HTML5( [ 'disable_html_ns' => true ] ); // Disable default namespace for \DOMXPath compatibility
-=======
 		$type = $parent->post_type;
 		$s = 1;
 
 		$doc = new HtmlParser();
->>>>>>> b064a951
 		$dom = $doc->loadHTML( $content );
 		$sections = $dom->getElementsByTagName( 'h1' );
 		foreach ( $sections as $section ) {
