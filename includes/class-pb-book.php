--- conflicted
+++ resolved
@@ -394,14 +394,6 @@
 		$content = str_replace( array( '<b></b>', '<i></i>', '<strong></strong>', '<em></em>' ), array( '', '', '', '' ), $content );
 		$doc = new \DOMDocument();
 		$doc->loadHTML( $content );
-<<<<<<< HEAD
-=======
-		
-		$prefix = '';
-		if ( $type )
-			$prefix = $type . '-';
-		
->>>>>>> d312a32d
 		$sections = $doc->getElementsByTagName('h1');
 		$s = 1;
 		foreach ( $sections as $section ) {
