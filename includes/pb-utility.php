<?php
/**
 * Generic utility functions.
 *
 * @author  Pressbooks <code@pressbooks.com>
 * @license GPLv2 (or any later version)
 */
namespace Pressbooks\Utility;


/**
 * Scan a directory and return the files ordered by date, newest first.
 *
 * @param $dir
 *
 * @return array
 */
function scandir_by_date( $dir ) {

	$ignored = array( '.', '..', '.svn', '.git', '.htaccess' );

	$files = array();
	foreach ( scandir( $dir ) as $file ) {
		if ( in_array( $file, $ignored ) ) { continue;
		}
		$files[ $file ] = filemtime( $dir . '/' . $file );
	}
	arsort( $files );
	$files = array_keys( $files );

	return ( $files ) ? $files : array();
}


/**
 * Scan the exports directory, return the files grouped into intervals of 3 minutes, newest first.
 *
 * @param string $dir fullpath to the Exports folder. (optional)
 * @return array
 */
function group_exports( $dir = null ) {

	$ignored = array( '.', '..', '.svn', '.git', '.htaccess' );

	if ( ! $dir ) {
		$dir = \Pressbooks\Modules\Export\Export::getExportFolder();
	} else {
		$dir = rtrim( $dir, '/' ) . '/';
	}

	$files = array();
	foreach ( scandir( $dir ) as $file ) {
		if ( in_array( $file, $ignored ) ) { continue;
		}
		$files[ $file ] = filemtime( $dir . $file );
	}
	arsort( $files );

	$interval = 3 * 60; // Three minutes
	$pos = 0;
	$output = array();

	foreach ( $files as $file => $timestamp ) {
		if ( 0 == $pos ) {
			$pos = $timestamp;
		}
		if ( $pos - $timestamp > $interval ) {
			$pos = $timestamp;
		}
		$output[ $pos ][] = $file;
	}

	return $output;
}


/**
 * Truncate the exports directory, delete old files.
 *
 * @param int $max
 * @param string $dir fullpath to the Exports fo
 * lder. (optional)
 */
function truncate_exports( $max, $dir = null ) {

	if ( ! $dir ) {
		$dir = \Pressbooks\Modules\Export\Export::getExportFolder();
	} else {
		$dir = rtrim( $dir, '/' ) . '/';
	}

	$max = absint( $max );
	$files = group_exports( $dir );

	$i = 1;
	foreach ( $files as $date => $exports ) {
		if ( $i > $max ) {
			foreach ( $exports as $export ) {
				$export = realpath( $dir . $export );

				WP_Filesystem();

				unlink( $export );
			}
		}
		++$i;
	}
}


/**
 * Return the full path to the directory containing media
 * Checks for existence of /wp-content/blogs.dir/; otherwise uses WordPress 3.5+ standard, /wp-content/uploads/sites/
 *
 * @return string path
 */
function get_media_prefix() {
	if ( is_dir( WP_CONTENT_DIR . '/blogs.dir' ) ) {
		return WP_CONTENT_DIR . '/blogs.dir/' . get_current_blog_id() . '/files/';
	} else {
		return WP_CONTENT_DIR . '/uploads/sites/' . get_current_blog_id() . '/';
	}
}

/**
 * Returns the full path to a media file, given its guid
 * Used for adding cover images to an EPUB file and for ajax deletion of uploaded cover images
 *
 * @param string $guid The guid of a media file (usually image)
 *
 * @return string the full path to the media file on the filesystem
 */
function get_media_path( $guid ) {

	$parts = parse_url( $guid );
	$path = $parts['path'];
	$beginning = strpos( $path, 'files' );
	if ( $beginning ) {
		$path = substr( $path, $beginning );
		return WP_CONTENT_DIR . '/blogs.dir/' . get_current_blog_id() . '/' . $path;
	} else {
		$beginning = strpos( $path, 'uploads' );
		$path = substr( $path, $beginning );
		return WP_CONTENT_DIR . '/' . $path;
	}
}

/**
 * Scan the export directory, return latest of each file type
 *
 * @author Brad Payne <brad@bradpayne.ca>
 * @copyright 2014 Brad Payne
 * @since 3.8.0
 * @return array
 */
function latest_exports() {
	$filetypes = array(
	    'epub3' => '._3.epub',
	    'epub' => '.epub',
	    'pdf' => '.pdf',
			'print-pdf' => '._print.pdf',
	    'mobi' => '.mobi',
	    'icml' => '.icml',
	    'xhtml' => '.html',
	    'wxr' => '.xml',
	    'vanillawxr' => '._vanilla.xml',
	    'mpdf' => '._oss.pdf',
	    'odf' => '.odt',
	);

	$dir = \Pressbooks\Modules\Export\Export::getExportFolder();

	$files = array();

	// group by extension, sort by date newest first
	foreach ( \Pressbooks\Utility\scandir_by_date( $dir ) as $file ) {
		// only interested in the part of filename starting with the timestamp
		preg_match( '/-\d{10,11}(.*)/', $file, $matches );

		// grab the first captured parenthisized subpattern
		$ext = $matches[1];

		$files[ $ext ][] = $file;
	}

	// get only one of the latest of each type
	$latest = array();

	foreach ( $filetypes as $type => $ext ) {
		if ( array_key_exists( $ext, $files ) ) {
			$latest[ $type ] = $files[ $ext ][0];
		}
	}
	// @TODO filter these results against user prefs

	return $latest;
}

/**
 * Array multisort function for sorting on multiple fields like in SQL, e.g: 'ORDER BY field1, field2'
 *
 * Supports optional ASC or DESC parameter by using : delimiter, example:
 *   multiSort($array, 'foo:asc', 'bar:desc', ...);
 *
 * @param array $array
 * @param string $a, $b, $c ...
 *
 * @return array
 */
function multi_sort() {
	//get args of the function
	$args = func_get_args();
	$c = count( $args );
	if ( $c < 2 ) {
		return false;
	}
	// get the array to sort
	$array = array_splice( $args, 0, 1 );
	$array = $array[0];
	// sort with an anonymous function using args
	usort( $array, function ( $a, $b ) use ( $args ) {
		$orderby = 'asc';
		$i = 0;
		$c = count( $args );
		$cmp = 0;
		while ( 0 == $cmp && $i < $c ) {
			@list( $arg, $orderby ) = explode( ':', $args[ $i ] );
			$orderby = strtolower( $orderby ) == 'desc' ? 'desc' : 'asc';
			$cmp = strcmp( $a[ $arg ], $b[ $arg ] );
			$i ++;
		}
		if ( 'desc' == $orderby ) {
			return - $cmp; // Negate the value
		} else {
			return $cmp; // As is
		}
	} );

	return $array;
}


/**
 * Override \wp_mail() to always use Postmark API
 *
 * @param string|array $to Array or comma-separated list of email addresses to send message.
 * @param string $subject Email subject
 * @param string $message Message contents
 * @param string|array $headers Optional. Additional headers.
 * @param string|array $attachments Optional. Files to attach.
 *
 * @const POSTMARK_API_KEY
 * @const POSTMARK_SENDER_ADDRESS
 *
 * @return bool Whether the email contents were sent successfully.
 */
function wp_mail( $to, $subject, $message, $headers = '', $attachments = array() ) {

	$response = false;

	// Define Headers

	$postmark_headers = array(
		'Accept' => 'application/json',
		'Content-Type' => 'application/json',
		'X-Postmark-Server-Token' => POSTMARK_API_KEY,
	);

	// Send Email

	if ( ! is_array( $to ) ) {
		$recipients = explode( ',', $to );
	} else {
		$recipients = $to;
	}

	foreach ( $recipients as $recipient ) {

		$email = array();
		$email['To'] = $recipient;
		$email['From'] = POSTMARK_SENDER_ADDRESS;
		$email['Subject'] = $subject;
		$email['TextBody'] = $message;

		if ( strpos( $headers, 'text/html' ) ) {
			$email['HtmlBody'] = $message;
		}

		$response = pm_send_mail( $postmark_headers, $email );
	}

	return $response;
}


/**
 * Send JSON to Postmark API via POST method
 *
 * @param array $headers
 * @param array $email
 *
 * @return bool
 */
function pm_send_mail( array $headers, array $email ) {

	$postmark_endpoint = 'http://api.postmarkapp.com/email';

	$args = array(
		'headers' => $headers,
		'body' => json_encode( $email ),
	);

	$response = wp_remote_post( $postmark_endpoint, $args );

	if ( is_wp_error( $response ) ) {
		return false;
	} elseif ( 200 == $response['response']['code'] ) {
		return true;
	} else {
		return false;
	}
}


/**
 * Add sitemap to robots.txt
 */
function add_sitemap_to_robots_txt() {

	if ( 1 == get_option( 'blog_public' ) ) {
		echo 'Sitemap: ' . get_option( 'siteurl' ) . "/?feed=sitemap.xml\n\n";
	}
}


/**
 * Echo a sitemap
 */
function do_sitemap() {

	if ( 1 == get_option( 'blog_public' ) ) {
		$template = untrailingslashit( PB_PLUGIN_DIR ) . '/templates/pb-sitemap.php';
		load_template( $template );
	} else {
		status_header( 404 );
		nocache_headers();
		echo '<h1>404 Not Found</h1>';
		echo 'The page that you have requested could not be found.';
	}
}

/**
 * Create a temporary file that automatically gets deleted when php ends
 *
 * @return string path to file
 */
function create_tmp_file() {

	return array_search( 'uri', @array_flip( stream_get_meta_data( $GLOBALS[ mt_rand() ] = tmpfile() ) ) );
}

/**
 * Lightweight check to see if the Epubcheck executable is installed and up to date.
 *
 * @return boolean
 */
function check_epubcheck_install() {
	if ( ! defined( 'PB_EPUBCHECK_COMMAND' ) ) { // @see wp-config.php
		define( 'PB_EPUBCHECK_COMMAND', '/usr/bin/java -jar /opt/epubcheck/epubcheck.jar' );
	}

	$output = array();
	$return_val = 0;
	exec( PB_EPUBCHECK_COMMAND . ' -h 2>&1', $output, $return_val );

	$output = $output[0];
	if ( false !== strpos( $output, 'EpubCheck' ) ) { // Command found.
		$output = explode( 'EpubCheck v', $output );
		$version = $output[1];
		if ( version_compare( $version, '4.0.0' ) >= 0 ) {
			return true;
		}
	}

	return false;
}

/**
 * Lightweight check to see if the Kindlegen executable is installed and up to date.
 *
 * @return boolean
 */
function check_kindlegen_install() {
	if ( ! defined( 'PB_KINDLEGEN_COMMAND' ) ) { // @see wp-config.php
		define( 'PB_KINDLEGEN_COMMAND', '/opt/kindlegen/kindlegen' );
	}

	$output = array();
	$return_val = 0;
	exec( PB_KINDLEGEN_COMMAND . ' 2>&1', $output, $return_val );

	if ( isset( $output[2] ) && false !== strpos( $output[2], 'kindlegen' ) ) { // Command found.
		$output = explode( ' V', $output[2] );
		$output = explode( ' build', $output[1] );
		$version = $output[0];
		if ( version_compare( $version, '2.9' ) >= 0 ) {
			return true;
		}
	}

	return false;
}

/**
 * Lightweight check to see if the Prince executable is installed and up to date.
 *
 * @return boolean
 */
function check_prince_install() {
	if ( ! defined( 'PB_PRINCE_COMMAND' ) ) { // @see wp-config.php
		define( 'PB_PRINCE_COMMAND', '/usr/bin/prince' );
	}

	$output = array();
	$return_val = 0;
	exec( PB_PRINCE_COMMAND . ' --version 2>&1', $output, $return_val );

	$output = $output[0];
	if ( false !== strpos( $output, 'Prince' ) ) { // Command found.
		$output = explode( 'Prince ', $output );
		$version = $output[1];
		if ( version_compare( $version, '20160929' ) >= 0 ) {
			return true;
		}
	}

	return false;
}

/**
 * Lightweight check to see if the xmllint executable is installed and up to date.
 *
 * @return boolean
 */
function check_xmllint_install() {
	if ( ! defined( 'PB_XMLLINT_COMMAND' ) ) { // @see wp-config.php
		define( 'PB_XMLLINT_COMMAND', '/usr/bin/xmllint' );
	}

	$output = array();
	$return_val = 0;
	exec( PB_XMLLINT_COMMAND . ' --version 2>&1', $output, $return_val );

	$output = $output[0];
	if ( false !== strpos( $output, 'libxml' ) ) { // Command found.
		$output = explode( PB_XMLLINT_COMMAND . ': using libxml version ', $output );
		$version = $output[1];
		if ( version_compare( $version, '20800' ) >= 0 ) {
			return true;
		}
	}

	return false;
}

/**
 * Function to determine whether or not experimental features should be visible to users.
 *
 * @return boolean
 */
function show_experimental_features( $host = null ) {

	if ( ! $host ) {
		$host = parse_url( network_site_url(), PHP_URL_HOST );
	}

	// hosts where experimental features should be hidden
	$hosts_for_hiding = array(
		'pressbooks.com',
		'pressbooks.pub',
	);

	foreach ( $hosts_for_hiding as $host_for_hiding ) {
		if ( $host == $host_for_hiding || strpos( $host, $host_for_hiding ) ) {
			return false;
		}
	}

	return true;
}

/**
 * Include plugins in /vendor
 *
 * @since 2.5.1
 */
function include_plugins() {
	$plugins = array(
<<<<<<< HEAD
	    'disable-comments/disable-comments.php' => 1,
=======
	    'custom-metadata/custom_metadata.php' => 1,
	    'mce-table-buttons/mce_table_buttons.php' => 1,
			'pressbooks-latex/pb-latex.php' => 1,
>>>>>>> 2a947a95
			'pb-api/pb-api.php' => 1,
	);

	$plugins = filter_plugins( $plugins );

	if ( ! empty( $plugins ) ) {
		foreach ( $plugins as $key => $val ) {
			require_once( PB_PLUGIN_DIR . 'vendor/pressbooks/' . $key );
		}
	}

<<<<<<< HEAD
	$symbionts = array(
		'custom-metadata/custom_metadata.php' => 1,
		'pressbooks-latex/pb-latex.php' => 1,
	);

	$symbionts = filter_plugins( $symbionts );

	if ( ! empty( $symbionts ) ) {
		foreach ( $symbionts as $key => $val ) {
			require_once( PB_PLUGIN_DIR . 'symbionts/' . $key );
		}
	}
}
=======
	// Disable comments

	if ( true == disable_comments() ) {
		require_once( PB_PLUGIN_DIR . 'vendor/solarissmoke/disable-comments-mu/disable-comments-mu.php' );
	}
>>>>>>> 2a947a95

}
/**
 * Filters out active plugins, to avoid collisions with plugins already installed.
 *
 * @since 2.5.1
 * @param array $plugins An array of plugins, key/values paired like so: 'pressbooks/pressbooks.php' => 1
 * @return array
 */
function filter_plugins( $plugins ) {
	$already_active = get_option( 'active_plugins' );
	$network_already_active = get_site_option( 'active_sitewide_plugins' );

	// Don't include plugins already active at the site level or network level.
	if ( ! empty( $plugins ) ) {
		foreach ( $plugins as $key => $val ) {
			if ( in_array( $key, $already_active, true ) || array_key_exists( $key, $network_already_active ) ) {
				unset( $plugins[ $key ] );
			}
		}
	}

	// Don't include plugins we are trying to activate right now!
	if ( isset( $_REQUEST['action'] ) ) {
		if ( 'activate' == $_REQUEST['action'] && ! empty( $_REQUEST['plugin'] ) ) {
			$key = (string) $_REQUEST['plugin'];
			unset( $plugins[ $key ] );
		} elseif ( 'activate-selected' == $_REQUEST['action'] && is_array( $_REQUEST['checked'] ) ) {
			foreach ( $_REQUEST['checked'] as $key ) {
				unset( $plugins[ $key ] );
			}
		}
	}

	// Don't include Pressbooks LaTeX if QuickLaTeX is active.
	if ( in_array( 'wp-quicklatex', $already_active, true ) || array_key_exists( 'wp-quicklatex/wp-quicklatex.php', $network_already_active ) ) {
		unset( $plugins['pressbooks-latex/pb-latex.php'] );
	}

	return $plugins;
}

/**
 * Check if we should disable comments.
 *
 * @return bool
 */
function disable_comments() {
	$old_option = get_option( 'disable_comments_options' );
	$new_option = get_option( 'pressbooks_sharingandprivacy_options', array( 'disable_comments' => 1 ) );

	if ( false == $old_option ) {
		$retval = absint( $new_option['disable_comments'] );
	} elseif ( is_array( $old_option['disabled_post_types'] ) && in_array( 'chapter', $old_option['disabled_post_types'] ) && in_array( 'front-matter', $old_option['disabled_post_types'] ) && in_array( 'front-matter', $old_option['disabled_post_types'] ) ) {
		$retval = true;
		$new_option['disable_comments'] = 1;
		update_option( 'pressbooks_sharingandprivacy_options', $new_option );
		delete_option( 'disable_comments_options' );
	} else {
		$retval = false;
		$new_option['disable_comments'] = 0;
		update_option( 'pressbooks_sharingandprivacy_options', $new_option );
		delete_option( 'disable_comments_options' );
	}

	return $retval;
}

/**
 * Function to return a string representing max import size by comparing values of upload_max_filesize, post_max_size
 * Uses parse_size helper function since the values in php.ini are strings like 64M and 128K
 * @return string
 */

function file_upload_max_size() {
	static $returnVal = false;
	// This function is adapted from Drupal and http://stackoverflow.com/questions/13076480/php-get-actual-maximum-upload-size
	if ( false === $returnVal ) {
		$post_max_size_str = ini_get( 'post_max_size' );
		$upload_max_filesize_str = ini_get( 'upload_max_filesize' );
		$post_max_size = parse_size( $post_max_size_str );
		$upload_max_filesize = parse_size( $upload_max_filesize_str );

		// If upload_max_size is less, then reduce. Except if upload_max_size is
		// zero, which indicates no limit.
		$returnVal = $post_max_size_str;
		if ( $upload_max_filesize > 0 && $upload_max_filesize < $post_max_size ) {
			$returnVal = $upload_max_filesize_str;
		}
	}
	return $returnVal;
}

/**
 * parse_size converts php.ini values from strings (like 128M or 64K) into actual numbers that can be compared
 *
 * @param string $size
 *
 * @return float
 */
function parse_size( $size ) {
	$unit = preg_replace( '/[^bkmgtpezy]/i', '', $size ); // Remove the non-unit characters from the size.
	$size = preg_replace( '/[^0-9\.]/', '', $size ); // Remove the non-numeric characters from the size.
	if ( $unit ) { // Find the position of the unit in the ordered string which is the power of magnitude to multiply a kilobyte by.
		return round( $size * pow( 1024, stripos( 'bkmgtpezy', $unit[0] ) ) );
	} else {
		return round( $size );
	}
}

/**
 * format_bytes converts an byte value supplied as an integer into a string suffixed with the appropriate unit of measurement.
 * @return string
 */
function format_bytes( $bytes, $precision = 2 ) {
	$units = array( 'B', 'KB', 'MB', 'GB', 'TB' );
	$bytes = max( $bytes, 0 );
	$pow = floor( ( $bytes ? log( $bytes ) : 0 ) / log( 1024 ) );
	$pow = min( $pow, count( $units ) - 1 );
	$bytes /= (1 << (10 * $pow));

	return round( $bytes, $precision ) . ' ' . $units[ $pow ];
}


/**
 * Email error to an array of recipients
 *
 * @param array $emails
 * @param string $subject
 * @param string $message
 */
function email_error_log( $emails, $subject, $message ) {

	// ------------------------------------------------------------------------------------------------------------
	// Write to generic error log to be safe

	error_log( $subject . "\n" . $message );

	// ------------------------------------------------------------------------------------------------------------
	// Email logs

	add_filter( 'wp_mail_from', function ( $from_email ) {
		return str_replace( 'wordpress@', 'pressbooks@', $from_email );
	} );
	add_filter( 'wp_mail_from_name', function ( $from_name ) {
		return 'Pressbooks';
	} );

	foreach ( $emails as $email ) {
		// Call pluggable
		\wp_mail( $email, $subject, $message );
	}
}


/**
 * Simple template system.
 *
 * @param string $path
 * @param array $vars (optional)
 *
 * @return string
 * @throws \Exception
 */
function template( $path, array $vars = array() ) {

	if ( ! file_exists( $path ) ) {
		throw new \Exception( "File not found: $path" );
	}

	ob_start();
	// @codingStandardsIgnoreLine
	extract( $vars );
	include( $path );
	$output = ob_get_contents();
	ob_end_clean();

	return $output;
}

/**
 * Get paths for assets
 */
class JsonManifest {
	private $manifest;
	public function __construct( $manifest_path ) {
		if ( file_exists( $manifest_path ) ) {
			$this->manifest = json_decode( file_get_contents( $manifest_path ), true );
		} else {
			$this->manifest = [];
		}
	}
	public function get() {
		return $this->manifest;
	}
	public function getPath( $key = '', $default = null ) {
		$collection = $this->manifest;
		if ( is_null( $key ) ) {
			return $collection;
		}
		if ( isset( $collection[ $key ] ) ) {
			return $collection[ $key ];
		}
		foreach ( explode( '.', $key ) as $segment ) {
			if ( ! isset( $collection[ $segment ] ) ) {
				return $default;
			} else {
				$collection = $collection[ $segment ];
			}
		}
		return $collection;
	}
}

function asset_path( $filename ) {
	$dist_path = PB_PLUGIN_URL . 'assets/dist/';
	$directory = dirname( $filename ) . '/';
	$file = basename( $filename );
	static $manifest;
	if ( empty( $manifest ) ) {
		$manifest_path = PB_PLUGIN_DIR . 'assets/dist/assets.json';
		$manifest = new JsonManifest( $manifest_path );
	}
	if ( array_key_exists( $file, $manifest->get() ) ) {
		return $dist_path . $directory . $manifest->get()[ $file ];
	} else {
		return $dist_path . $directory . $file;
	}
}<|MERGE_RESOLUTION|>--- conflicted
+++ resolved
@@ -496,13 +496,6 @@
  */
 function include_plugins() {
 	$plugins = array(
-<<<<<<< HEAD
-	    'disable-comments/disable-comments.php' => 1,
-=======
-	    'custom-metadata/custom_metadata.php' => 1,
-	    'mce-table-buttons/mce_table_buttons.php' => 1,
-			'pressbooks-latex/pb-latex.php' => 1,
->>>>>>> 2a947a95
 			'pb-api/pb-api.php' => 1,
 	);
 
@@ -514,7 +507,6 @@
 		}
 	}
 
-<<<<<<< HEAD
 	$symbionts = array(
 		'custom-metadata/custom_metadata.php' => 1,
 		'pressbooks-latex/pb-latex.php' => 1,
@@ -527,16 +519,13 @@
 			require_once( PB_PLUGIN_DIR . 'symbionts/' . $key );
 		}
 	}
-}
-=======
+
 	// Disable comments
-
 	if ( true == disable_comments() ) {
 		require_once( PB_PLUGIN_DIR . 'vendor/solarissmoke/disable-comments-mu/disable-comments-mu.php' );
 	}
->>>>>>> 2a947a95
-
-}
+}
+
 /**
  * Filters out active plugins, to avoid collisions with plugins already installed.
  *
