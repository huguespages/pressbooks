--- conflicted
+++ resolved
@@ -3,11 +3,7 @@
 Plugin Name: Pressbooks
 Plugin URI: https://pressbooks.com
 Description: Simple Book Production
-<<<<<<< HEAD
-Version: 4.0.1
-=======
 Version: 4.0.2
->>>>>>> c35132b7
 Author: Book Oven Inc.
 Author URI: https://pressbooks.com
 Text Domain: pressbooks
@@ -51,11 +47,7 @@
 // -------------------------------------------------------------------------------------------------------------------
 
 if ( ! defined( 'PB_PLUGIN_VERSION' ) ) {
-<<<<<<< HEAD
-	define( 'PB_PLUGIN_VERSION', '4.0.1' );
-=======
 	define( 'PB_PLUGIN_VERSION', '4.0.2' );
->>>>>>> c35132b7
 }
 
 if ( ! defined( 'PB_PLUGIN_DIR' ) ) {
