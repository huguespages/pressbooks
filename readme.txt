=== Pressbooks ===
Contributors: Pressbooks <code@pressbooks.com>
Donate link: https://opencollective.com/pressbooks
Tags: ebooks, publishing, webbooks
Requires at least: 4.9.8
Tested up to: 4.9.8
Requires PHP: 7.1
Stable tag: 5.6.1
License: GPL v3.0 or later
License URI: https://github.com/pressbooks/pressbooks/blob/master/LICENSE.md

Pressbooks is an open source book publishing tool built on a WordPress multisite platform.

== Description ==
Pressbooks is an open source book publishing tool built on a WordPress multisite platform. Pressbooks outputs books in multiple formats, including PDF, EPUB, MOBI, web, and a variety of XML flavours, using a theming/templating system, driven by CSS. For more information, visit https://pressbooks.org.

== Installation ==
For installation instructions, visit [docs.pressbooks.org/installation](https://docs.pressbooks.org/installation).

== Frequently Asked Questions ==
TK.

== Changelog ==
<<<<<<< HEAD
= 5.7.0 =
=======
= 5.6.1 =

* Pressbooks 5.6.1 requires PHP >= 7.1.
* Pressbooks 5.6.1 requires [WordPress 4.9.8](https://wordpress.org/news/2018/08/wordpress-4-9-8-maintenance-release/).
* Pressbooks 5.6.1 requires [McLuhan >= 2.6.0](https://github.com/pressbooks/pressbooks-book/).

**Patches**

* Improve sanitization of glossary term content: [#1480](https://github.com/pressbooks/pressbooks/pull/1480)
* Ignore deleted posts when importing from WXR: [#1471](https://github.com/pressbooks/pressbooks/pull/1471)

= 5.6.0 =

* Pressbooks 5.6.0 requires PHP >= 7.1.
* Pressbooks 5.6.0 requires [WordPress 4.9.8](https://wordpress.org/news/2018/08/wordpress-4-9-8-maintenance-release/).
* Pressbooks 5.6.0 requires [McLuhan >= 2.6.0](https://github.com/pressbooks/pressbooks-book/).
>>>>>>> c60931e7

**Minor Changes**

**Patches**

== Upgrade Notice ==
<<<<<<< HEAD
= 5.7.0 =

* Pressbooks 5.7.0 requires PHP >= 7.1.
* Pressbooks 5.7.0 requires [WordPress 4.9.8](https://wordpress.org/news/2018/08/wordpress-4-9-8-maintenance-release/).
* Pressbooks 5.7.0 requires [McLuhan >= 2.7.0](https://github.com/pressbooks/pressbooks-book/).

=======
= 5.6.1 =

* Pressbooks 5.6.1 requires PHP >= 7.1.
* Pressbooks 5.6.1 requires [WordPress 4.9.8](https://wordpress.org/news/2018/08/wordpress-4-9-8-maintenance-release/).
* Pressbooks 5.6.1 requires [McLuhan >= 2.6.0](https://github.com/pressbooks/pressbooks-book/).

>>>>>>> c60931e7
<|MERGE_RESOLUTION|>--- conflicted
+++ resolved
@@ -1,64 +1,35 @@
-=== Pressbooks ===
-Contributors: Pressbooks <code@pressbooks.com>
-Donate link: https://opencollective.com/pressbooks
-Tags: ebooks, publishing, webbooks
-Requires at least: 4.9.8
-Tested up to: 4.9.8
-Requires PHP: 7.1
-Stable tag: 5.6.1
-License: GPL v3.0 or later
-License URI: https://github.com/pressbooks/pressbooks/blob/master/LICENSE.md
-
-Pressbooks is an open source book publishing tool built on a WordPress multisite platform.
-
-== Description ==
-Pressbooks is an open source book publishing tool built on a WordPress multisite platform. Pressbooks outputs books in multiple formats, including PDF, EPUB, MOBI, web, and a variety of XML flavours, using a theming/templating system, driven by CSS. For more information, visit https://pressbooks.org.
-
-== Installation ==
-For installation instructions, visit [docs.pressbooks.org/installation](https://docs.pressbooks.org/installation).
-
-== Frequently Asked Questions ==
-TK.
-
-== Changelog ==
-<<<<<<< HEAD
-= 5.7.0 =
-=======
-= 5.6.1 =
-
-* Pressbooks 5.6.1 requires PHP >= 7.1.
-* Pressbooks 5.6.1 requires [WordPress 4.9.8](https://wordpress.org/news/2018/08/wordpress-4-9-8-maintenance-release/).
-* Pressbooks 5.6.1 requires [McLuhan >= 2.6.0](https://github.com/pressbooks/pressbooks-book/).
-
-**Patches**
-
-* Improve sanitization of glossary term content: [#1480](https://github.com/pressbooks/pressbooks/pull/1480)
-* Ignore deleted posts when importing from WXR: [#1471](https://github.com/pressbooks/pressbooks/pull/1471)
-
-= 5.6.0 =
-
-* Pressbooks 5.6.0 requires PHP >= 7.1.
-* Pressbooks 5.6.0 requires [WordPress 4.9.8](https://wordpress.org/news/2018/08/wordpress-4-9-8-maintenance-release/).
-* Pressbooks 5.6.0 requires [McLuhan >= 2.6.0](https://github.com/pressbooks/pressbooks-book/).
->>>>>>> c60931e7
-
-**Minor Changes**
-
-**Patches**
-
-== Upgrade Notice ==
-<<<<<<< HEAD
-= 5.7.0 =
-
-* Pressbooks 5.7.0 requires PHP >= 7.1.
-* Pressbooks 5.7.0 requires [WordPress 4.9.8](https://wordpress.org/news/2018/08/wordpress-4-9-8-maintenance-release/).
-* Pressbooks 5.7.0 requires [McLuhan >= 2.7.0](https://github.com/pressbooks/pressbooks-book/).
-
-=======
-= 5.6.1 =
-
-* Pressbooks 5.6.1 requires PHP >= 7.1.
-* Pressbooks 5.6.1 requires [WordPress 4.9.8](https://wordpress.org/news/2018/08/wordpress-4-9-8-maintenance-release/).
-* Pressbooks 5.6.1 requires [McLuhan >= 2.6.0](https://github.com/pressbooks/pressbooks-book/).
-
->>>>>>> c60931e7
+=== Pressbooks ===
+Contributors: Pressbooks <code@pressbooks.com>
+Donate link: https://opencollective.com/pressbooks
+Tags: ebooks, publishing, webbooks
+Requires at least: 4.9.8
+Tested up to: 4.9.8
+Requires PHP: 7.1
+Stable tag: 5.6.1
+License: GPL v3.0 or later
+License URI: https://github.com/pressbooks/pressbooks/blob/master/LICENSE.md
+
+Pressbooks is an open source book publishing tool built on a WordPress multisite platform.
+
+== Description ==
+Pressbooks is an open source book publishing tool built on a WordPress multisite platform. Pressbooks outputs books in multiple formats, including PDF, EPUB, MOBI, web, and a variety of XML flavours, using a theming/templating system, driven by CSS. For more information, visit https://pressbooks.org.
+
+== Installation ==
+For installation instructions, visit [docs.pressbooks.org/installation](https://docs.pressbooks.org/installation).
+
+== Frequently Asked Questions ==
+TK.
+
+== Changelog ==
+= 5.7.0 =
+
+**Minor Changes**
+
+**Patches**
+
+== Upgrade Notice ==
+= 5.7.0 =
+
+* Pressbooks 5.7.0 requires PHP >= 7.1.
+* Pressbooks 5.7.0 requires [WordPress 4.9.8](https://wordpress.org/news/2018/08/wordpress-4-9-8-maintenance-release/).
+* Pressbooks 5.7.0 requires [McLuhan >= 2.7.0](https://github.com/pressbooks/pressbooks-book/).